--- conflicted
+++ resolved
@@ -1,13 +1,7 @@
 package session
 
 import (
-<<<<<<< HEAD
-	"encoding/json"
-	"time"
-=======
-	"crypto/x509"
 	"fmt"
->>>>>>> fab2b0d4
 
 	"github.com/fasthttp/session/v2"
 
@@ -22,22 +16,10 @@
 }
 
 // NewProvider instantiate a session provider given a configuration.
-<<<<<<< HEAD
 func NewProvider(config schema.SessionConfiguration, trustProvider trust.Provider) *Provider {
-	var c ProviderConfig
+	log := logging.Logger()
 
-	switch config.Redis {
-	case nil:
-		c = NewProviderConfig(config, nil)
-	default:
-		c = NewProviderConfig(config, trustProvider.GetTLSConfiguration(config.Redis.TLS))
-	}
-=======
-func NewProvider(config schema.SessionConfiguration, certPool *x509.CertPool) *Provider {
-	log := logging.Logger()
->>>>>>> fab2b0d4
-
-	name, p, s, err := NewSessionProvider(config, certPool)
+	name, p, s, err := NewSessionProvider(config, trustProvider)
 	if err != nil {
 		log.Fatal(err)
 	}
