--- conflicted
+++ resolved
@@ -52,11 +52,7 @@
   │                          codecov|commands|configuration|deps|docker|duo|go|golangci-lint|
   │                          handlers|logging|metrics|middlewares|mocks|model|notification|npm|ntp|
   │                          oidc|random|regulation|renovate|reviewdog|server|session|storage|
-<<<<<<< HEAD
-  │                          suites|templates|totp|trust|utils|web
-=======
   │                          suites|templates|totp|utils|web
->>>>>>> fab2b0d4
   │
   └─⫸ Commit Type: build|ci|docs|feat|fix|i18n|perf|refactor|release|revert|test
 ```
@@ -105,7 +101,6 @@
 * suites
 * templates
 * totp
-* trust
 * utils
 
 There are currently a few exceptions to the "use package name" rule:
