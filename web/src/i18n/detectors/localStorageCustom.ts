import { CustomDetector, DetectorOptions } from "i18next-browser-languagedetector";

<<<<<<< HEAD
import { localStorageAvailable } from "@utils/localStorage";
=======
import { LocalStorageLanguagePreference } from "@constants/LocalStorage";
import { getLocalStorage } from "@services/LocalStorage";
>>>>>>> bd443e68

const LocalStorageCustomDetector: CustomDetector = {
    name: "localStorageCustom",

    lookup(options: DetectorOptions): string | undefined {
        let found;

        if (options.lookupLocalStorage) {
            const lng = getLocalStorage(LocalStorageLanguagePreference);

            if (lng && lng !== "") {
                found = lng;
            }
        }

        return found;
    },
};

export default LocalStorageCustomDetector;<|MERGE_RESOLUTION|>--- conflicted
+++ resolved
@@ -1,11 +1,8 @@
 import { CustomDetector, DetectorOptions } from "i18next-browser-languagedetector";
 
-<<<<<<< HEAD
 import { localStorageAvailable } from "@utils/localStorage";
-=======
 import { LocalStorageLanguagePreference } from "@constants/LocalStorage";
 import { getLocalStorage } from "@services/LocalStorage";
->>>>>>> bd443e68
 
 const LocalStorageCustomDetector: CustomDetector = {
     name: "localStorageCustom",
